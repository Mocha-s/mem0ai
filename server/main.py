import sys
import os
# Add local packages to Python path for development
sys.path.insert(0, "/app/packages")
os.environ['PYTHONPATH'] = "/app/packages:" + os.environ.get('PYTHONPATH', '')

import json
import logging
import threading
import time
import uuid
import warnings
from concurrent.futures import ThreadPoolExecutor, as_completed
from datetime import datetime
from pathlib import Path
from typing import Any, Dict, List, Optional, Union
import fcntl

# Filter out compatibility and deprecation warnings
warnings.filterwarnings("ignore", message="Qdrant client version .* is incompatible with server version .*")
warnings.filterwarnings("ignore", category=DeprecationWarning)
warnings.filterwarnings("ignore", message="Field name .* shadows an attribute")
warnings.filterwarnings("ignore", message="`max_items` is deprecated and will be removed, use `max_length` instead")

from dotenv import load_dotenv
from fastapi import FastAPI, HTTPException, Query
from fastapi.responses import JSONResponse
from pydantic import BaseModel, Field, field_validator

from mem0 import Memory
from mem0.utils.timestamp import validate_unix_timestamp

logging.basicConfig(level=logging.INFO, format="%(asctime)s - %(levelname)s - %(message)s")

# Load environment variables
load_dotenv()


POSTGRES_HOST = os.environ.get("POSTGRES_HOST", "postgres")
POSTGRES_PORT = os.environ.get("POSTGRES_PORT", "5432")
POSTGRES_DB = os.environ.get("POSTGRES_DB", "postgres")
POSTGRES_USER = os.environ.get("POSTGRES_USER", "postgres")
POSTGRES_PASSWORD = os.environ.get("POSTGRES_PASSWORD", "postgres")
POSTGRES_COLLECTION_NAME = os.environ.get("POSTGRES_COLLECTION_NAME", "memories")

NEO4J_URI = os.environ.get("NEO4J_URI") or os.environ.get("NEO4J_URL", "bolt://neo4j:7687")
NEO4J_USERNAME = os.environ.get("NEO4J_USERNAME", "neo4j")
NEO4J_PASSWORD = os.environ.get("NEO4J_PASSWORD", "mem0graph")

MEMGRAPH_URI = os.environ.get("MEMGRAPH_URI", "bolt://localhost:7687")
MEMGRAPH_USERNAME = os.environ.get("MEMGRAPH_USERNAME", "memgraph")
MEMGRAPH_PASSWORD = os.environ.get("MEMGRAPH_PASSWORD", "mem0graph")

OPENAI_API_KEY = os.environ.get("OPENAI_API_KEY")
OPENAI_BASE_URL = os.environ.get("OPENAI_BASE_URL", "https://api.openai.com/v1")
OPENAI_MODEL = os.environ.get("OPENAI_MODEL", "gpt-4o-mini")
OPENAI_EMBEDDING_MODEL = os.environ.get("OPENAI_EMBEDDING_MODEL", "text-embedding-3-small")
OPENAI_TEMPERATURE = float(os.environ.get("OPENAI_TEMPERATURE", "0.1"))
OPENAI_MAX_TOKENS = int(os.environ.get("OPENAI_MAX_TOKENS", "2000"))
# 多模态功能配置
OPENAI_ENABLE_VISION = os.environ.get("OPENAI_ENABLE_VISION", "true").lower() == "true"
OPENAI_VISION_DETAILS = os.environ.get("OPENAI_VISION_DETAILS", "auto")
FORCE_MULTIMODAL_CONFIG = os.environ.get("FORCE_MULTIMODAL_CONFIG", "false").lower() == "true"
HISTORY_DB_PATH = os.environ.get("HISTORY_DB_PATH", "/app/data/history.db")

DEFAULT_CONFIG = {
    "version": "v1.1",
    "vector_store": {
        "provider": "qdrant",
        "config": {
            "host": "qdrant",
            "port": 6333,
        },
    },
    "llm": {
        "provider": "openai",
        "config": {
            "api_key": OPENAI_API_KEY,
            "model": OPENAI_MODEL,
            "temperature": OPENAI_TEMPERATURE,
            "max_tokens": OPENAI_MAX_TOKENS,
            "openai_base_url": OPENAI_BASE_URL,
            "enable_vision": OPENAI_ENABLE_VISION,
            "vision_details": OPENAI_VISION_DETAILS
        }
    },
    "embedder": {
        "provider": "openai",
        "config": {
            "api_key": OPENAI_API_KEY,
            "model": OPENAI_EMBEDDING_MODEL,
            "openai_base_url": OPENAI_BASE_URL
        }
    },
    "history_db_path": HISTORY_DB_PATH,
}

# Add graph_store configuration if Neo4j is available
# Graph functionality will be controlled dynamically via API parameters
if NEO4J_URI or os.environ.get("NEO4J_URL"):
    DEFAULT_CONFIG["graph_store"] = {
        "provider": "neo4j",
        "config": {
            "url": NEO4J_URI or os.environ.get("NEO4J_URL"),
            "username": NEO4J_USERNAME,
            "password": NEO4J_PASSWORD
        }
    }


MEMORY_INSTANCE = Memory.from_config(DEFAULT_CONFIG)

def check_multimodal_functionality():
    """启动时检查多模态功能是否正常"""
    global MEMORY_INSTANCE
    if FORCE_MULTIMODAL_CONFIG:
        try:
            # 简单测试LLM是否支持视觉
            if hasattr(MEMORY_INSTANCE, 'llm') and MEMORY_INSTANCE.llm:
                logging.info("✅ 多模态功能配置验证通过")
            else:
                logging.warning("⚠️ LLM实例未正确初始化")
        except Exception as e:
            logging.error(f"❌ 多模态功能检查失败: {e}")
            # 尝试重新配置
            try:
                MEMORY_INSTANCE = Memory.from_config(DEFAULT_CONFIG)
                logging.info("✅ 自动重新配置多模态功能成功")
            except Exception as retry_error:
                logging.error(f"❌ 自动修复失败: {retry_error}")

# 启动时检查多模态功能
check_multimodal_functionality()

# Global graph memory cache for performance optimization
GRAPH_MEMORY_CACHE = {}
CACHE_LOCK = threading.Lock()

# Global export task storage and executor
EXPORT_TASKS = {}  # {task_id: {"status": str, "result": Any, "error": str, "created_at": datetime}}
EXPORT_EXECUTOR = ThreadPoolExecutor(max_workers=3)


def get_graph_enabled_memory():
    """
    Get or create a cached graph-enabled Memory instance.

    Returns:
        Memory: A Memory instance with graph capabilities enabled

    Raises:
        HTTPException: If graph memory is not configured
    """
    cache_key = "graph_enabled"

    with CACHE_LOCK:
        if cache_key not in GRAPH_MEMORY_CACHE:
            # Check if graph store is configured
            if "graph_store" not in DEFAULT_CONFIG:
                raise HTTPException(
                    status_code=400,
                    detail="Graph memory is not configured. Please set NEO4J_URI environment variable."
                )

            # Create graph-enabled configuration
            graph_config = DEFAULT_CONFIG.copy()

            # Create and cache the Memory instance
            try:
                GRAPH_MEMORY_CACHE[cache_key] = Memory.from_config(graph_config)
                logging.info("Created and cached graph-enabled Memory instance")
            except Exception as e:
                logging.error(f"Failed to create graph-enabled Memory instance: {e}")
                raise HTTPException(
                    status_code=500,
                    detail=f"Failed to initialize graph memory: {str(e)}"
                )

        return GRAPH_MEMORY_CACHE[cache_key]


def clear_graph_memory_cache():
    """
    Clear the graph memory cache.

    This function can be used to force recreation of graph memory instances,
    useful for configuration changes or memory management.
    """
    with CACHE_LOCK:
        if GRAPH_MEMORY_CACHE:
            logging.info("Clearing graph memory cache")
            GRAPH_MEMORY_CACHE.clear()


def get_memory_instance_for_request(enable_graph: bool):
    """
    Get the appropriate Memory instance for a request.
    
    Since graph functionality is now handled dynamically per request,
    we always return the main MEMORY_INSTANCE.

    Args:
        enable_graph (bool): Whether graph memory is requested (passed through to methods)

    Returns:
        Memory: The main MEMORY_INSTANCE which supports dynamic graph control
    """
    return MEMORY_INSTANCE

app = FastAPI(
    title="Mem0 REST APIs",
    description="A REST API for managing and searching memories for your AI Agents and Apps.",
    version="1.0.0",
)


@app.get("/health", summary="Health Check")
def health_check():
    """Health check endpoint for Docker health checks and load balancers."""
    try:
        # Comprehensive health check
        health_status = {
            "status": "healthy",
            "service": "mem0-api",
            "version": "1.0.0",
            "timestamp": time.time(),
            "checks": {}
        }

        # Check memory instance
        if MEMORY_INSTANCE:
            health_status["checks"]["memory_instance"] = "ok"
        else:
            health_status["checks"]["memory_instance"] = "failed"
            health_status["status"] = "unhealthy"

        # Check database connections (basic connectivity)
        try:
            # This is a lightweight check - just verify the instance exists
            if hasattr(MEMORY_INSTANCE, 'vector_store'):
                health_status["checks"]["vector_store"] = "ok"
            else:
                health_status["checks"]["vector_store"] = "unknown"
        except Exception:
            health_status["checks"]["vector_store"] = "failed"

        try:
            if hasattr(MEMORY_INSTANCE, 'graph_store'):
                health_status["checks"]["graph_store"] = "ok"
            else:
                health_status["checks"]["graph_store"] = "unknown"
        except Exception:
            health_status["checks"]["graph_store"] = "failed"

        # Return appropriate status code
        if health_status["status"] == "healthy":
            return health_status
        else:
            raise HTTPException(status_code=503, detail=health_status)

    except Exception as e:
        raise HTTPException(status_code=503, detail={
            "status": "unhealthy",
            "error": str(e),
            "service": "mem0-api"
        })





class Message(BaseModel):
    role: str = Field(..., description="Role of the message (user or assistant).")
    content: Union[str, Dict[str, Any], List[Dict[str, Any]]] = Field(..., description="Message content (string, dict, or list of multimodal objects).")


class MemoryCreate(BaseModel):
    messages: List[Message] = Field(..., description="List of messages to store.")
    user_id: Optional[str] = None
    agent_id: Optional[str] = None
    run_id: Optional[str] = None
    metadata: Optional[Dict[str, Any]] = None
    custom_categories: Optional[List[Dict[str, str]]] = Field(
        None,
        description="Optional list of custom category dictionaries. Format: [{'category_name': 'description'}, ...]"
    )
    custom_instructions: Optional[str] = Field(
        None,
        description="Optional custom instructions to guide memory extraction and processing. "
                   "Overrides the default fact extraction behavior for this request."
    )
    version: Optional[str] = Field("v1", description="API version for memory creation. v1 (default) or v2 (contextual add).")
    includes: Optional[str] = Field(None, description="Include only specific types of memories")
    excludes: Optional[str] = Field(None, description="Exclude specific types of memories")
    timestamp: Optional[int] = Field(None, description="Unix timestamp (seconds since epoch) for when the memory was created")
    enable_graph: Optional[bool] = Field(None, description="Enable graph memory processing for relationship extraction")
    output_format: Optional[str] = Field(None, description="Output format version (v1.1 for graph relations)")

    @field_validator("timestamp")
    @classmethod
    def validate_timestamp_field(cls, v):
        """Validate timestamp parameter."""
        if v is not None:
            try:
                # Use the timestamp validation utility
                validate_unix_timestamp(v)
                return v
            except (ValueError, TypeError) as e:
                raise ValueError(f"Invalid timestamp: {e}")
        return v

    @field_validator("output_format")
    @classmethod
    def validate_output_format(cls, v):
        """Validate output_format parameter."""
        if v is not None and v not in ["v1.1"]:
            raise ValueError("Invalid output_format. Supported formats: v1.1")
        return v


class SearchRequest(BaseModel):
    query: str = Field(..., description="Search query.")
    user_id: Optional[str] = None
    run_id: Optional[str] = None
    agent_id: Optional[str] = None
    filters: Optional[Dict[str, Any]] = None
    keyword_search: Optional[bool] = Field(False, description="Enable BM25 keyword search")
    rerank: Optional[bool] = Field(False, description="Enable LLM-based reranking")
    filter_memories: Optional[bool] = Field(False, description="Enable intelligent memory filtering")
    enable_graph: Optional[bool] = Field(False, description="Enable graph memory search for relationship-based results")
    output_format: Optional[str] = Field(None, description="Output format version (v1.1 for graph relations)")

    @field_validator("output_format")
    @classmethod
    def validate_output_format(cls, v):
        """Validate output_format parameter."""
        if v is not None and v not in ["v1.1"]:
            raise ValueError("Invalid output_format. Supported formats: v1.1")
        return v


class UpdateMemoryRequest(BaseModel):
    text: str = Field(..., description="Updated text content of the memory")
    metadata: Optional[Dict[str, Any]] = Field(None, description="Optional metadata to update")

class BatchUpdateRequest(BaseModel):
    memories: List[Dict[str, str]] = Field(
        ...,
        description="List of memories to update. Each memory should contain 'memory_id' and 'text' fields.",
        max_items=1000
    )


class BatchDeleteRequest(BaseModel):
    memories: List[Dict[str, str]] = Field(
        ...,
        description="List of memories to delete. Each memory should contain 'memory_id' field.",
        max_items=1000
    )


class ExportRequest(BaseModel):
    schema: Dict[str, Any] = Field(..., description="Export data structure definition using Pydantic schema format.")
    filters: Optional[Dict[str, Any]] = Field(None, description="Filtering conditions for memories to export.")
    processing_instruction: Optional[str] = Field(None, description="Additional processing instructions for the export.")


class FeedbackRequest(BaseModel):
    memory_id: str = Field(..., description="ID of the memory to provide feedback for.")
    feedback: Optional[str] = Field(None, description="Feedback type: POSITIVE, NEGATIVE, or VERY_NEGATIVE.")
    feedback_reason: Optional[str] = Field(None, description="Optional reason for the feedback.")


class V2MemoriesRequest(BaseModel):
    filters: Optional[Dict[str, Any]] = Field(None, description="Complex filters with AND/OR/NOT logic support.")
    limit: Optional[int] = Field(50, description="Maximum number of memories to return.", ge=1, le=1000)


class V2SearchRequest(BaseModel):
    query: str = Field(..., description="Search query string.")
    filters: Optional[Dict[str, Any]] = Field(None, description="Complex filters with AND/OR/NOT logic support.")
    limit: Optional[int] = Field(50, description="Maximum number of search results to return.", ge=1, le=1000)
    keyword_search: Optional[bool] = Field(False, description="Enable BM25 keyword search")
    rerank: Optional[bool] = Field(False, description="Enable LLM-based reranking")
    filter_memories: Optional[bool] = Field(False, description="Enable intelligent memory filtering")
    enable_graph: Optional[bool] = Field(False, description="Enable graph memory search for relationship-based results")
    output_format: Optional[str] = Field(None, description="Output format version (v1.1 for graph relations)")

    @field_validator("output_format")
    @classmethod
    def validate_output_format(cls, v):
        """Validate output_format parameter."""
        if v is not None and v not in ["v1.1"]:
            raise ValueError("Invalid output_format. Supported formats: v1.1")
        return v


@app.post("/configure", summary="Configure Mem0")
def set_config(config: Dict[str, Any]):
    """Set memory configuration."""
    global MEMORY_INSTANCE
    MEMORY_INSTANCE = Memory.from_config(config)
    # Clear graph memory cache when configuration changes
    clear_graph_memory_cache()
    return {"message": "Configuration set successfully"}


@app.post("/cache/clear", summary="Clear graph memory cache")
def clear_cache():
    """Clear the graph memory cache to force recreation of instances."""
    clear_graph_memory_cache()
    return {"message": "Graph memory cache cleared successfully"}


@app.get("/cache/status", summary="Get cache status")
def get_cache_status():
    """Get information about the current cache status."""
    with CACHE_LOCK:
        cache_info = {
            "cached_instances": len(GRAPH_MEMORY_CACHE),
            "cache_keys": list(GRAPH_MEMORY_CACHE.keys()),
            "main_instance_graph_enabled": getattr(MEMORY_INSTANCE, 'enable_graph', False)
        }
    return cache_info


@app.post("/v1/memories/", summary="Create memories")
def add_memory(memory_create: MemoryCreate):
    """Store new memories."""
    if not any([memory_create.user_id, memory_create.agent_id, memory_create.run_id]):
        raise HTTPException(status_code=400, detail="At least one identifier (user_id, agent_id, run_id) is required.")

    # Validate version parameter
    if memory_create.version and memory_create.version not in ["v1", "v2"]:
        raise HTTPException(status_code=400, detail="Invalid version. Supported versions: v1, v2")

    # Validate timestamp parameter if provided
    if memory_create.timestamp is not None:
        try:
            # Additional validation with detailed logging
            validate_unix_timestamp(memory_create.timestamp)
            logging.info(f"Valid timestamp provided: {memory_create.timestamp}")
        except (ValueError, TypeError) as e:
            logging.warning(f"Invalid timestamp {memory_create.timestamp}: {e}")
            raise HTTPException(status_code=400, detail=f"Invalid timestamp: {e}")

    # Validate custom_categories if provided
    if memory_create.custom_categories is not None:
        try:
            from mem0.client.validation import validate_custom_categories
            validate_custom_categories(memory_create.custom_categories)
        except ValueError as e:
            raise HTTPException(status_code=422, detail=str(e))

    # Validate custom_instructions if provided
    if memory_create.custom_instructions is not None:
        try:
            from mem0.client.validation import validate_custom_instructions
            validate_custom_instructions(memory_create.custom_instructions)
        except ValueError as e:
            raise HTTPException(status_code=422, detail=str(e))

    # Extract graph memory parameters
    enable_graph = memory_create.enable_graph
    output_format = memory_create.output_format

    # Prepare parameters excluding messages, custom_instructions, enable_graph, and output_format (handled separately)
    params = {k: v for k, v in memory_create.model_dump().items()
              if v is not None and k not in ["messages", "custom_instructions", "enable_graph", "output_format"]}

    try:
        # Get the appropriate memory instance (cached if graph memory is needed)
        memory_instance = get_memory_instance_for_request(enable_graph)

        # Handle custom_instructions by temporarily modifying the memory instance
        if memory_create.custom_instructions is not None:
            # Store original instructions
            original_instructions = memory_instance.custom_fact_extraction_prompt

            try:
                # Temporarily set custom instructions
                memory_instance.custom_fact_extraction_prompt = memory_create.custom_instructions

                # Add memories with custom instructions
                response = memory_instance.add(messages=[m.model_dump() for m in memory_create.messages], enable_graph=enable_graph, **params)

            finally:
                # Always restore original instructions
                memory_instance.custom_fact_extraction_prompt = original_instructions
        else:
            # Normal processing without custom instructions
            response = memory_instance.add(messages=[m.model_dump() for m in memory_create.messages], enable_graph=enable_graph, **params)

        # Process response based on output_format and enable_graph
        if output_format == "v1.1":
            # Always return dict format with relations field for v1.1
            if isinstance(response, dict) and "relations" in response:
                return JSONResponse(content=response)
            else:
                # If no relations in response, add empty relations field
                if isinstance(response, dict) and "results" in response:
                    response["relations"] = []
                    return JSONResponse(content=response)
                else:
                    response = {"results": response, "relations": []}
                    return JSONResponse(content=response)
        else:
            # Return standard response format for backwards compatibility
            if isinstance(response, dict) and "results" in response:
                return JSONResponse(content=response["results"])
            else:
                return JSONResponse(content=response)
    except Exception as e:
        logging.exception("Error in add_memory:")  # This will log the full traceback
        raise HTTPException(status_code=500, detail=str(e))


@app.get("/v1/memories/", summary="Get memories")
def get_all_memories(
    user_id: Optional[str] = None,
    run_id: Optional[str] = None,
    agent_id: Optional[str] = None,
    limit: int = Query(100, ge=1, le=1000, description="Maximum number of memories to return"),
    enable_graph: Optional[bool] = Query(False, description="Enable graph memory processing for relationship extraction"),
    output_format: Optional[str] = Query(None, description="Output format version (v1.1 for graph relations)")
):
    """Retrieve stored memories."""
    if not any([user_id, run_id, agent_id]):
        raise HTTPException(status_code=400, detail="At least one identifier is required.")

    # Validate output_format
    if output_format is not None and output_format not in ["v1.1"]:
        raise HTTPException(status_code=400, detail="Invalid output_format. Supported formats: v1.1")

    try:
        # Prepare base parameters
        params = {
            k: v for k, v in {"user_id": user_id, "run_id": run_id, "agent_id": agent_id, "limit": limit}.items() if v is not None
        }

        # Get the appropriate memory instance (cached if graph memory is needed)
        memory_instance = get_memory_instance_for_request(enable_graph)

        # Get all memories
        response = memory_instance.get_all(enable_graph=enable_graph, **params)

        # Process response based on output_format and enable_graph
        if output_format == "v1.1":
            # Always return dict format with relations field for v1.1
            if isinstance(response, dict) and "relations" in response:
                return JSONResponse(content=response)
            else:
                # If no relations in response, add empty relations field
                if isinstance(response, dict) and "results" in response:
                    response["relations"] = []
                    return JSONResponse(content=response)
                else:
                    response = {"results": response, "relations": []}
                    return JSONResponse(content=response)
        else:
            # Return standard response format for backwards compatibility
            if isinstance(response, dict) and "results" in response:
                return JSONResponse(content=response["results"])
            else:
                return JSONResponse(content=response)

    except Exception as e:
        logging.exception("Error in get_all_memories:")
        raise HTTPException(status_code=500, detail=str(e))


@app.get("/v1/memories/{memory_id}/", summary="Get a memory")
def get_memory(memory_id: str):
    """Retrieve a specific memory by ID."""
    try:
        return MEMORY_INSTANCE.get(memory_id)
    except Exception as e:
        logging.exception("Error in get_memory:")
        raise HTTPException(status_code=500, detail=str(e))


@app.post("/v1/memories/search/", summary="Search memories")
def search_memories(search_req: SearchRequest):
    """Search for memories based on a query."""
    try:
        # Extract graph memory parameters
        enable_graph = search_req.enable_graph
        output_format = search_req.output_format

        # Extract all parameters except query, enable_graph, and output_format
        params = {k: v for k, v in search_req.model_dump().items()
                  if k not in ["query", "enable_graph", "output_format"]}
        # Remove None values but keep False values for boolean parameters
        params = {k: v for k, v in params.items() if v is not None}

        # Get the appropriate memory instance (cached if graph memory is needed)
        memory_instance = get_memory_instance_for_request(enable_graph)

        # Perform search
        response = memory_instance.search(query=search_req.query, enable_graph=enable_graph, **params)

        # Process response based on output_format and enable_graph
        if output_format == "v1.1":
            # Always return dict format with relations field for v1.1
            if isinstance(response, dict) and "relations" in response:
                return JSONResponse(content=response)
            else:
                # If no relations in response, add empty relations field
                if isinstance(response, dict) and "results" in response:
                    response["relations"] = []
                    return JSONResponse(content=response)
                else:
                    response = {"results": response, "relations": []}
                    return JSONResponse(content=response)
        else:
            # Return standard response format for backwards compatibility
            if isinstance(response, dict) and "results" in response:
                return JSONResponse(content=response["results"])
            else:
                return JSONResponse(content=response)

    except Exception as e:
        logging.exception("Error in search_memories:")
        raise HTTPException(status_code=500, detail=str(e))


<<<<<<< HEAD
@app.put("/memories/{memory_id}", summary="Update a memory")
def update_memory(memory_id: str, updated_memory: Dict[str, Any]):
    """Update an existing memory with new content.
    
    Args:
        memory_id (str): ID of the memory to update
        updated_memory (str): New content to update the memory with
        
    Returns:
        dict: Success message indicating the memory was updated
    """
=======
@app.put("/v1/memories/{memory_id}/", summary="Update a memory")
def update_memory(memory_id: str, request: UpdateMemoryRequest):
    """Update an existing memory."""
>>>>>>> eea2d144
    try:
        result = MEMORY_INSTANCE.update(memory_id=memory_id, data=request.text, metadata=request.metadata)
        return result
    except Exception as e:
        logging.exception("Error in update_memory:")
        raise HTTPException(status_code=500, detail=str(e))


@app.get("/v1/memories/{memory_id}/history/", summary="Get memory history")
def memory_history(memory_id: str):
    """Retrieve memory history."""
    try:
        return MEMORY_INSTANCE.history(memory_id=memory_id)
    except Exception as e:
        logging.exception("Error in memory_history:")
        raise HTTPException(status_code=500, detail=str(e))


@app.delete("/v1/memories/{memory_id}/", summary="Delete a memory")
def delete_memory(memory_id: str):
    """Delete a specific memory by ID."""
    try:
        MEMORY_INSTANCE.delete(memory_id=memory_id)
        return {"message": "Memory deleted successfully"}
    except Exception as e:
        logging.exception("Error in delete_memory:")
        raise HTTPException(status_code=500, detail=str(e))


@app.delete("/v1/memories/", summary="Delete all memories")
def delete_all_memories(
    user_id: Optional[str] = None,
    run_id: Optional[str] = None,
    agent_id: Optional[str] = None,
):
    """Delete all memories for a given identifier."""
    if not any([user_id, run_id, agent_id]):
        raise HTTPException(status_code=400, detail="At least one identifier is required.")
    try:
        params = {
            k: v for k, v in {"user_id": user_id, "run_id": run_id, "agent_id": agent_id}.items() if v is not None
        }
        MEMORY_INSTANCE.delete_all(**params)
        return {"message": "All relevant memories deleted"}
    except Exception as e:
        logging.exception("Error in delete_all_memories:")
        raise HTTPException(status_code=500, detail=str(e))


@app.post("/reset", summary="Reset all memories")
def reset_memory():
    """Completely reset stored memories."""
    try:
        MEMORY_INSTANCE.reset()
        return {"message": "All memories reset"}
    except Exception as e:
        logging.exception("Error in reset_memory:")
        raise HTTPException(status_code=500, detail=str(e))


def format_memories_by_schema(memories: List[Dict[str, Any]], schema: Dict[str, Any]) -> List[Dict[str, Any]]:
    """
    Format memories according to the provided schema.

    Args:
        memories: List of memory objects
        schema: Schema definition for formatting

    Returns:
        Formatted memories according to schema
    """
    if not memories or not schema:
        return memories

    formatted_memories = []

    for memory in memories:
        formatted_memory = {}

        # Apply schema mapping
        for field_name, field_config in schema.items():
            if isinstance(field_config, dict):
                # Handle complex field configuration
                source_field = field_config.get("source", field_name)
                default_value = field_config.get("default", None)

                if source_field in memory:
                    formatted_memory[field_name] = memory[source_field]
                elif default_value is not None:
                    formatted_memory[field_name] = default_value
            else:
                # Simple field mapping
                if field_name in memory:
                    formatted_memory[field_name] = memory[field_name]

        formatted_memories.append(formatted_memory)

    return formatted_memories


def process_export_task(task_id: str, filters: Dict[str, Any], schema: Dict[str, Any], processing_instruction: str = None):
    """
    Process export task asynchronously.

    Args:
        task_id: Unique task identifier
        filters: Filters to apply when getting memories
        schema: Schema for formatting the exported data
        processing_instruction: Additional processing instructions
    """
    try:
        # Update task status to processing
        EXPORT_TASKS[task_id]["status"] = "processing"

        # Get memories using filters
        if filters:
            memories = MEMORY_INSTANCE.get_all(**filters)
        else:
            # If no filters, get all memories (this might be resource intensive)
            memories = MEMORY_INSTANCE.get_all()

        # Ensure memories is a list
        if not isinstance(memories, list):
            memories = [memories] if memories else []

        # Format memories according to schema
        formatted_data = format_memories_by_schema(memories, schema)

        # Apply processing instruction if provided
        if processing_instruction:
            # For now, just add the instruction as metadata
            result = {
                "data": formatted_data,
                "processing_instruction": processing_instruction,
                "total_count": len(formatted_data)
            }
        else:
            result = {
                "data": formatted_data,
                "total_count": len(formatted_data)
            }

        # Update task status to completed
        EXPORT_TASKS[task_id].update({
            "status": "completed",
            "result": result,
            "completed_at": datetime.now().isoformat()
        })

    except Exception as e:
        logging.exception(f"Error in export task {task_id}:")
        EXPORT_TASKS[task_id].update({
            "status": "failed",
            "error": str(e),
            "failed_at": datetime.now().isoformat()
        })


def cleanup_old_export_tasks():
    """Clean up export tasks older than 1 hour."""
    current_time = datetime.now()
    tasks_to_remove = []

    for task_id, task_info in EXPORT_TASKS.items():
        created_at = datetime.fromisoformat(task_info.get("created_at", current_time.isoformat()))
        if (current_time - created_at).total_seconds() > 3600:  # 1 hour
            tasks_to_remove.append(task_id)

    for task_id in tasks_to_remove:
        del EXPORT_TASKS[task_id]


@app.post("/v1/exports/", summary="Create memory export job")
def create_memory_export(export_request: ExportRequest):
    """Create an asynchronous memory export job."""
    try:
        # Clean up old tasks
        cleanup_old_export_tasks()

        # Check if we have too many active tasks
        active_tasks = sum(1 for task in EXPORT_TASKS.values() if task["status"] in ["pending", "processing"])
        if active_tasks >= 10:  # Limit concurrent export tasks
            raise HTTPException(status_code=429, detail="Too many active export tasks. Please try again later.")

        # Generate unique task ID
        task_id = str(uuid.uuid4())

        # Initialize task in storage
        EXPORT_TASKS[task_id] = {
            "status": "pending",
            "created_at": datetime.now().isoformat(),
            "filters": export_request.filters,
            "schema": export_request.schema,
            "processing_instruction": export_request.processing_instruction
        }

        # Submit task to executor
        EXPORT_EXECUTOR.submit(
            process_export_task,
            task_id,
            export_request.filters or {},
            export_request.schema,
            export_request.processing_instruction
        )

        return {
            "id": task_id,
            "message": "Export job created successfully",
            "status": "pending"
        }

    except HTTPException:
        raise
    except Exception as e:
        logging.exception("Error creating export job:")
        raise HTTPException(status_code=500, detail=f"Failed to create export job: {str(e)}")


@app.post("/v1/exports/get", summary="Get memory export result")
def get_memory_export(request: Dict[str, str]):
    """Get the result of a memory export job."""
    try:
        task_id = request.get("memory_export_id") or request.get("task_id")

        if not task_id:
            raise HTTPException(status_code=400, detail="memory_export_id or task_id is required")

        if task_id not in EXPORT_TASKS:
            raise HTTPException(status_code=404, detail="Export task not found")

        task_info = EXPORT_TASKS[task_id]

        response = {
            "id": task_id,
            "status": task_info["status"],
            "created_at": task_info["created_at"]
        }

        if task_info["status"] == "completed":
            response["result"] = task_info["result"]
            response["completed_at"] = task_info.get("completed_at")
        elif task_info["status"] == "failed":
            response["error"] = task_info["error"]
            response["failed_at"] = task_info.get("failed_at")
        elif task_info["status"] == "processing":
            response["message"] = "Export job is still processing"
        else:  # pending
            response["message"] = "Export job is pending"

        return response

    except HTTPException:
        raise
    except Exception as e:
        logging.exception("Error getting export result:")
        raise HTTPException(status_code=500, detail=f"Failed to get export result: {str(e)}")


def process_v2_filters(filters: Dict[str, Any]) -> Dict[str, Any]:
    """
    Process V2 API complex filters and convert them to Memory class compatible format.

    Supports:
    - AND/OR/NOT logical operators
    - Comparison operators: gte, lte, in, icontains
    - Backward compatibility with simple filters
    """
    if not filters:
        return {}

    processed_filters = {}

    # Memory.get_all() only accepts these specific parameters
    simple_filter_keys = {"user_id", "agent_id", "run_id"}
    
    # Handle simple filters (backward compatibility)
    for key in simple_filter_keys:
        if key in filters:
            processed_filters[key] = filters[key]

    # Collect complex filters to be passed in the 'filters' parameter
    complex_filters = {}

    # Handle complex logical operators
    if "AND" in filters:
        # For AND operations, merge all conditions
        and_conditions = filters["AND"]
        if isinstance(and_conditions, list):
            for condition in and_conditions:
                if isinstance(condition, dict):
                    sub_result = process_v2_filters(condition)
                    # Extract simple keys
                    for k in simple_filter_keys:
                        if k in sub_result:
                            processed_filters[k] = sub_result[k]
                    # Extract complex filters
                    if "filters" in sub_result:
                        complex_filters.update(sub_result["filters"])

    if "OR" in filters:
        # For OR operations, we'll need to handle this at the application level
        # since Memory class doesn't directly support OR operations
        # For now, we'll take the first condition as a fallback
        or_conditions = filters["OR"]
        if isinstance(or_conditions, list) and or_conditions:
            sub_result = process_v2_filters(or_conditions[0])
            # Extract simple keys
            for k in simple_filter_keys:
                if k in sub_result:
                    processed_filters[k] = sub_result[k]
            # Extract complex filters
            if "filters" in sub_result:
                complex_filters.update(sub_result["filters"])

    if "NOT" in filters:
        # NOT operations are complex and would need special handling
        # For now, we'll skip NOT conditions as they require post-processing
        pass

    # Handle metadata and other complex conditions (including category)
    for key, value in filters.items():
        if key in {"AND", "OR", "NOT"} or key in simple_filter_keys:
            continue

        if isinstance(value, dict):
            # Handle comparison operators
            if "gte" in value:
                # Greater than or equal - for metadata fields
                complex_filters[f"{key}__gte"] = value["gte"]
            elif "lte" in value:
                # Less than or equal - for metadata fields
                complex_filters[f"{key}__lte"] = value["lte"]
            elif "in" in value:
                # Value in list
                complex_filters[f"{key}__in"] = value["in"]
            elif "icontains" in value:
                # Case-insensitive contains
                complex_filters[f"{key}__icontains"] = value["icontains"]
            else:
                # Direct assignment for other dict values
                complex_filters[key] = value
        else:
            # Direct assignment for simple values - put in complex filters
            complex_filters[key] = value

    # If we have complex filters, add them to the 'filters' parameter
    if complex_filters:
        processed_filters["filters"] = complex_filters

    return processed_filters


@app.post("/v2/memories/", summary="Get memories with complex filters (V2)")
def get_memories_v2(request: V2MemoriesRequest):
    """Retrieve memories with complex filtering support."""
    try:
        # Process complex filters
        processed_filters = process_v2_filters(request.filters or {})

        # Get memories using processed filters
        memories = MEMORY_INSTANCE.get_all(**processed_filters)

        # Apply limit if specified
        if request.limit and isinstance(memories, list):
            memories = memories[:request.limit]

        return {
            "memories": memories,
            "total_count": len(memories) if isinstance(memories, list) else 1,
            "limit": request.limit,
            "filters_applied": processed_filters
        }

    except Exception as e:
        logging.exception("Error in get_memories_v2:")
        raise HTTPException(status_code=500, detail=str(e))


@app.post("/v2/memories/search/", summary="Search memories with complex filters (V2)")
def search_memories_v2(request: V2SearchRequest):
    """Search memories with complex filtering support."""
    try:
        # Process complex filters
        processed_filters = process_v2_filters(request.filters or {})

        # Prepare search parameters including advanced retrieval options
        search_params = {
            **processed_filters,
            "limit": request.limit or 50
        }

        # Add advanced retrieval parameters if specified
        if request.keyword_search is not None:
            search_params["keyword_search"] = request.keyword_search
        if request.rerank is not None:
            search_params["rerank"] = request.rerank
        if request.filter_memories is not None:
            search_params["filter_memories"] = request.filter_memories

        # Add graph memory parameter if specified
        if hasattr(request, 'enable_graph') and request.enable_graph is not None:
            search_params["enable_graph"] = request.enable_graph

        # Remove output_format from search_params as it's not a valid parameter for Memory.search()
        search_params.pop("output_format", None)

        # Search memories using all parameters
        search_results = MEMORY_INSTANCE.search(query=request.query, **search_params)

        # Apply limit if specified (redundant safety check)
        if request.limit and isinstance(search_results, list):
            search_results = search_results[:request.limit]

        # Process response based on output_format and enable_graph for V2 API compatibility
        if hasattr(request, 'output_format') and request.output_format == "v1.1":
            # Always return dict format with relations field for v1.1
            if isinstance(search_results, dict) and "relations" in search_results:
                final_response = search_results
            else:
                # If no relations in response, add empty relations field
                if isinstance(search_results, dict) and "results" in search_results:
                    search_results["relations"] = []
                    final_response = search_results
                else:
                    final_response = {"results": search_results, "relations": []}
        else:
            # Return standard response format
            final_response = search_results

        return {
            "results": final_response,
            "total_count": len(search_results) if isinstance(search_results, list) else 1,
            "query": request.query,
            "limit": request.limit,
            "filters_applied": processed_filters,
            "advanced_retrieval": {
                "keyword_search": request.keyword_search,
                "rerank": request.rerank,
                "filter_memories": request.filter_memories
            }
        }

    except Exception as e:
        logging.exception("Error in search_memories_v2:")
        raise HTTPException(status_code=500, detail=str(e))


@app.post("/v1/feedback/", summary="Submit feedback for a memory")
def submit_feedback(feedback_request: FeedbackRequest):
    """Submit feedback for a specific memory."""
    VALID_FEEDBACK_VALUES = {"POSITIVE", "NEGATIVE", "VERY_NEGATIVE"}

    memory_id = feedback_request.memory_id
    feedback = feedback_request.feedback
    feedback_reason = feedback_request.feedback_reason

    # Validate feedback value
    if feedback:
        feedback = feedback.upper()
        if feedback not in VALID_FEEDBACK_VALUES:
            raise HTTPException(
                status_code=400,
                detail=f"Invalid feedback value. Must be one of: {', '.join(VALID_FEEDBACK_VALUES)}"
            )

    # Verify memory exists
    try:
        MEMORY_INSTANCE.get(memory_id)
    except Exception as e:
        logging.exception(f"Error verifying memory {memory_id}:")
        raise HTTPException(status_code=404, detail=f"Memory with ID {memory_id} not found.")

    # Prepare feedback data
    feedback_data = {
        "memory_id": memory_id,
        "feedback": feedback,
        "feedback_reason": feedback_reason,
        "timestamp": datetime.now().isoformat()
    }

    # Store feedback to file
    feedback_file_path = "/app/data/feedback.json"

    try:
        # Ensure directory exists
        Path("/app/data").mkdir(parents=True, exist_ok=True)

        # Read existing feedback data or create new list
        existing_feedback = []
        if os.path.exists(feedback_file_path):
            try:
                with open(feedback_file_path, 'r') as f:
                    fcntl.flock(f.fileno(), fcntl.LOCK_SH)  # Shared lock for reading
                    existing_feedback = json.load(f)
                    fcntl.flock(f.fileno(), fcntl.LOCK_UN)  # Unlock
            except (json.JSONDecodeError, FileNotFoundError):
                existing_feedback = []

        # Append new feedback
        existing_feedback.append(feedback_data)

        # Write back to file with exclusive lock
        with open(feedback_file_path, 'w') as f:
            fcntl.flock(f.fileno(), fcntl.LOCK_EX)  # Exclusive lock for writing
            json.dump(existing_feedback, f, indent=2)
            fcntl.flock(f.fileno(), fcntl.LOCK_UN)  # Unlock

        return {"message": "Feedback submitted successfully", "feedback_id": len(existing_feedback)}

    except Exception as e:
        logging.exception("Error storing feedback:")
        raise HTTPException(status_code=500, detail=f"Failed to store feedback: {str(e)}")


@app.put("/v1/batch/", summary="Batch update memories")
def batch_update_memories(batch_request: BatchUpdateRequest):
    """Update multiple memories in batch. Maximum 1000 memories per request."""
    memories = batch_request.memories

    if len(memories) > 1000:
        raise HTTPException(status_code=400, detail="Maximum 1000 memories allowed per batch operation.")

    if not memories:
        raise HTTPException(status_code=400, detail="At least one memory is required.")

    # Validate that each memory has required fields
    for i, memory in enumerate(memories):
        if "memory_id" not in memory:
            raise HTTPException(status_code=400, detail=f"Memory at index {i} missing 'memory_id' field.")
        if "text" not in memory:
            raise HTTPException(status_code=400, detail=f"Memory at index {i} missing 'text' field.")

    successful_updates = []
    failed_updates = []

    def update_single_memory(memory):
        try:
            memory_id = memory["memory_id"]
            text = memory["text"]
            result = MEMORY_INSTANCE.update(memory_id=memory_id, data={"text": text})
            return {"memory_id": memory_id, "status": "success", "result": result}
        except Exception as e:
            logging.exception(f"Error updating memory {memory.get('memory_id', 'unknown')}:")
            return {"memory_id": memory.get("memory_id", "unknown"), "status": "failed", "error": str(e)}

    # Use ThreadPoolExecutor for parallel processing
    with ThreadPoolExecutor(max_workers=10) as executor:
        try:
            # Submit all tasks
            future_to_memory = {executor.submit(update_single_memory, memory): memory for memory in memories}

            # Collect results with timeout
            for future in as_completed(future_to_memory, timeout=60):
                result = future.result()
                if result["status"] == "success":
                    successful_updates.append(result)
                else:
                    failed_updates.append(result)

        except Exception as e:
            logging.exception("Error in batch update operation:")
            raise HTTPException(status_code=500, detail=f"Batch operation failed: {str(e)}")

    return {
        "message": f"Batch update completed. {len(successful_updates)} successful, {len(failed_updates)} failed.",
        "total_processed": len(memories),
        "successful_count": len(successful_updates),
        "failed_count": len(failed_updates),
        "successful_updates": successful_updates,
        "failed_updates": failed_updates
    }


@app.delete("/v1/batch/", summary="Batch delete memories")
def batch_delete_memories(batch_request: BatchDeleteRequest):
    """Delete multiple memories in batch. Maximum 1000 memories per request."""
    memories = batch_request.memories

    if len(memories) > 1000:
        raise HTTPException(status_code=400, detail="Maximum 1000 memories allowed per batch operation.")

    if not memories:
        raise HTTPException(status_code=400, detail="At least one memory is required.")

    # Validate that each memory has required fields
    for i, memory in enumerate(memories):
        if "memory_id" not in memory:
            raise HTTPException(status_code=400, detail=f"Memory at index {i} missing 'memory_id' field.")

    successful_deletions = []
    failed_deletions = []

    def delete_single_memory(memory):
        try:
            memory_id = memory["memory_id"]
            MEMORY_INSTANCE.delete(memory_id=memory_id)
            return {"memory_id": memory_id, "status": "success"}
        except Exception as e:
            logging.exception(f"Error deleting memory {memory.get('memory_id', 'unknown')}:")
            return {"memory_id": memory.get("memory_id", "unknown"), "status": "failed", "error": str(e)}

    # Use ThreadPoolExecutor for parallel processing
    with ThreadPoolExecutor(max_workers=10) as executor:
        try:
            # Submit all tasks
            future_to_memory = {executor.submit(delete_single_memory, memory): memory for memory in memories}

            # Collect results with timeout
            for future in as_completed(future_to_memory, timeout=60):
                result = future.result()
                if result["status"] == "success":
                    successful_deletions.append(result)
                else:
                    failed_deletions.append(result)

        except Exception as e:
            logging.exception("Error in batch delete operation:")
            raise HTTPException(status_code=500, detail=f"Batch operation failed: {str(e)}")

    return {
        "message": f"Batch delete completed. {len(successful_deletions)} successful, {len(failed_deletions)} failed.",
        "total_processed": len(memories),
        "successful_count": len(successful_deletions),
        "failed_count": len(failed_deletions),
        "successful_deletions": successful_deletions,
        "failed_deletions": failed_deletions
    }


<|MERGE_RESOLUTION|>--- conflicted
+++ resolved
@@ -624,23 +624,9 @@
         raise HTTPException(status_code=500, detail=str(e))
 
 
-<<<<<<< HEAD
-@app.put("/memories/{memory_id}", summary="Update a memory")
-def update_memory(memory_id: str, updated_memory: Dict[str, Any]):
-    """Update an existing memory with new content.
-    
-    Args:
-        memory_id (str): ID of the memory to update
-        updated_memory (str): New content to update the memory with
-        
-    Returns:
-        dict: Success message indicating the memory was updated
-    """
-=======
 @app.put("/v1/memories/{memory_id}/", summary="Update a memory")
 def update_memory(memory_id: str, request: UpdateMemoryRequest):
     """Update an existing memory."""
->>>>>>> eea2d144
     try:
         result = MEMORY_INSTANCE.update(memory_id=memory_id, data=request.text, metadata=request.metadata)
         return result
