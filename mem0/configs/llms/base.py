import os
from abc import ABC
from typing import Dict, Optional, Union

import httpx


class BaseLlmConfig(ABC):
    """
    Base configuration for LLMs with only common parameters.
    Provider-specific configurations should be handled by separate config classes.

    This class contains only the parameters that are common across all LLM providers.
    For provider-specific parameters, use the appropriate provider config class.
    """

    def __init__(
        self,
        model: Optional[Union[str, Dict]] = None,
        temperature: float = 0.1,
        api_key: Optional[str] = None,
        max_tokens: int = 2000,
        top_p: float = 0.1,
        top_k: int = 1,
        enable_vision: bool = False,
        vision_details: Optional[str] = "auto",
        http_client_proxies: Optional[Union[Dict, str]] = None,
    ):
        """
        Initialize a base configuration class instance for the LLM.

        Args:
            model: The model identifier to use (e.g., "gpt-4o-mini", "claude-3-5-sonnet-20240620")
                Defaults to None (will be set by provider-specific configs)
            temperature: Controls the randomness of the model's output.
                Higher values (closer to 1) make output more random, lower values make it more deterministic.
                Range: 0.0 to 2.0. Defaults to 0.1
            api_key: API key for the LLM provider. If None, will try to get from environment variables.
                Defaults to None
            max_tokens: Maximum number of tokens to generate in the response.
                Range: 1 to 4096 (varies by model). Defaults to 2000
            top_p: Nucleus sampling parameter. Controls diversity via nucleus sampling.
                Higher values (closer to 1) make word selection more diverse.
                Range: 0.0 to 1.0. Defaults to 0.1
            top_k: Top-k sampling parameter. Limits the number of tokens considered for each step.
                Higher values make word selection more diverse.
                Range: 1 to 40. Defaults to 1
            enable_vision: Whether to enable vision capabilities for the model.
                Only applicable to vision-enabled models. Defaults to False
            vision_details: Level of detail for vision processing.
                Options: "low", "high", "auto". Defaults to "auto"
            http_client_proxies: Proxy settings for HTTP client.
                Can be a dict or string. Defaults to None
        """
<<<<<<< HEAD
        self.model = model
        self.temperature = temperature
        self.api_key = api_key
        self.max_tokens = max_tokens
=======

        # Environment variable support with priority: explicit params > env vars > defaults
        self.model = model if model is not None else os.getenv("OPENAI_MODEL", "gpt-4o-mini")
        self.temperature = temperature if temperature != 0.1 else float(os.getenv("OPENAI_TEMPERATURE", "0.1"))
        self.api_key = api_key if api_key is not None else os.getenv("OPENAI_API_KEY")
        self.max_tokens = max_tokens if max_tokens != 2000 else int(os.getenv("OPENAI_MAX_TOKENS", "2000"))
>>>>>>> eea2d144
        self.top_p = top_p
        self.top_k = top_k
        self.enable_vision = enable_vision
        self.vision_details = vision_details
<<<<<<< HEAD
        self.http_client = httpx.Client(proxies=http_client_proxies) if http_client_proxies else None
=======

        # AzureOpenAI specific
        self.http_client = httpx.Client(proxies=http_client_proxies) if http_client_proxies else None

        # Openrouter specific
        self.models = models
        self.route = route
        self.openrouter_base_url = openrouter_base_url
        # Support OPENAI_BASE_URL environment variable with backward compatibility
        self.openai_base_url = (
            openai_base_url if openai_base_url is not None
            else os.getenv("OPENAI_BASE_URL") or os.getenv("OPENAI_API_BASE", "https://api.openai.com/v1")
        )
        self.site_url = site_url
        self.app_name = app_name

        # Ollama specific
        self.ollama_base_url = ollama_base_url

        # DeepSeek specific
        self.deepseek_base_url = deepseek_base_url

        # AzureOpenAI specific
        self.azure_kwargs = AzureConfig(**azure_kwargs) or {}

        # XAI specific
        self.xai_base_url = xai_base_url

        # Sarvam specific
        self.sarvam_base_url = sarvam_base_url

        # LM Studio specific
        self.lmstudio_base_url = lmstudio_base_url
        self.lmstudio_response_format = lmstudio_response_format

        # vLLM specific
        self.vllm_base_url = vllm_base_url

        # AWS Bedrock specific
        self.aws_access_key_id = aws_access_key_id
        self.aws_secret_access_key = aws_secret_access_key
        self.aws_region = aws_region
>>>>>>> eea2d144
<|MERGE_RESOLUTION|>--- conflicted
+++ resolved
@@ -4,14 +4,12 @@
 
 import httpx
 
+from mem0.configs.base import AzureConfig
+
 
 class BaseLlmConfig(ABC):
     """
-    Base configuration for LLMs with only common parameters.
-    Provider-specific configurations should be handled by separate config classes.
-
-    This class contains only the parameters that are common across all LLM providers.
-    For provider-specific parameters, use the appropriate provider config class.
+    Config for LLMs.
     """
 
     def __init__(
@@ -24,54 +22,98 @@
         top_k: int = 1,
         enable_vision: bool = False,
         vision_details: Optional[str] = "auto",
+        # Openrouter specific
+        models: Optional[list[str]] = None,
+        route: Optional[str] = "fallback",
+        openrouter_base_url: Optional[str] = None,
+        # Openai specific
+        openai_base_url: Optional[str] = None,
+        site_url: Optional[str] = None,
+        app_name: Optional[str] = None,
+        # Ollama specific
+        ollama_base_url: Optional[str] = None,
+        # AzureOpenAI specific
+        azure_kwargs: Optional[AzureConfig] = {},
+        # AzureOpenAI specific
         http_client_proxies: Optional[Union[Dict, str]] = None,
+        # DeepSeek specific
+        deepseek_base_url: Optional[str] = None,
+        # XAI specific
+        xai_base_url: Optional[str] = None,
+        # Sarvam specific
+        sarvam_base_url: Optional[str] = "https://api.sarvam.ai/v1",
+        # LM Studio specific
+        lmstudio_base_url: Optional[str] = "http://localhost:1234/v1",
+        lmstudio_response_format: dict = None,
+        # vLLM specific
+        vllm_base_url: Optional[str] = "http://localhost:8000/v1",
+        # AWS Bedrock specific
+        aws_access_key_id: Optional[str] = None,
+        aws_secret_access_key: Optional[str] = None,
+        aws_region: Optional[str] = "us-west-2",
     ):
         """
-        Initialize a base configuration class instance for the LLM.
+        Initializes a configuration class instance for the LLM.
 
-        Args:
-            model: The model identifier to use (e.g., "gpt-4o-mini", "claude-3-5-sonnet-20240620")
-                Defaults to None (will be set by provider-specific configs)
-            temperature: Controls the randomness of the model's output.
-                Higher values (closer to 1) make output more random, lower values make it more deterministic.
-                Range: 0.0 to 2.0. Defaults to 0.1
-            api_key: API key for the LLM provider. If None, will try to get from environment variables.
-                Defaults to None
-            max_tokens: Maximum number of tokens to generate in the response.
-                Range: 1 to 4096 (varies by model). Defaults to 2000
-            top_p: Nucleus sampling parameter. Controls diversity via nucleus sampling.
-                Higher values (closer to 1) make word selection more diverse.
-                Range: 0.0 to 1.0. Defaults to 0.1
-            top_k: Top-k sampling parameter. Limits the number of tokens considered for each step.
-                Higher values make word selection more diverse.
-                Range: 1 to 40. Defaults to 1
-            enable_vision: Whether to enable vision capabilities for the model.
-                Only applicable to vision-enabled models. Defaults to False
-            vision_details: Level of detail for vision processing.
-                Options: "low", "high", "auto". Defaults to "auto"
-            http_client_proxies: Proxy settings for HTTP client.
-                Can be a dict or string. Defaults to None
+        :param model: Controls the OpenAI model used, defaults to None
+        :type model: Optional[str], optional
+        :param temperature:  Controls the randomness of the model's output.
+        Higher values (closer to 1) make output more random, lower values make it more deterministic, defaults to 0
+        :type temperature: float, optional
+        :param api_key: OpenAI API key to be use, defaults to None
+        :type api_key: Optional[str], optional
+        :param max_tokens: Controls how many tokens are generated, defaults to 2000
+        :type max_tokens: int, optional
+        :param top_p: Controls the diversity of words. Higher values (closer to 1) make word selection more diverse,
+        defaults to 1
+        :type top_p: float, optional
+        :param top_k: Controls the diversity of words. Higher values make word selection more diverse, defaults to 0
+        :type top_k: int, optional
+        :param enable_vision: Enable vision for the LLM, defaults to False
+        :type enable_vision: bool, optional
+        :param vision_details: Details of the vision to be used [low, high, auto], defaults to "auto"
+        :type vision_details: Optional[str], optional
+        :param models: Openrouter models to use, defaults to None
+        :type models: Optional[list[str]], optional
+        :param route: Openrouter route to be used, defaults to "fallback"
+        :type route: Optional[str], optional
+        :param openrouter_base_url: Openrouter base URL to be use, defaults to "https://openrouter.ai/api/v1"
+        :type openrouter_base_url: Optional[str], optional
+        :param site_url: Openrouter site URL to use, defaults to None
+        :type site_url: Optional[str], optional
+        :param app_name: Openrouter app name to use, defaults to None
+        :type app_name: Optional[str], optional
+        :param ollama_base_url: The base URL of the LLM, defaults to None
+        :type ollama_base_url: Optional[str], optional
+        :param openai_base_url: Openai base URL to be use, defaults to "https://api.openai.com/v1"
+        :type openai_base_url: Optional[str], optional
+        :param azure_kwargs: key-value arguments for the AzureOpenAI LLM model, defaults a dict inside init
+        :type azure_kwargs: Optional[Dict[str, Any]], defaults a dict inside init
+        :param http_client_proxies: The proxy server(s) settings used to create self.http_client, defaults to None
+        :type http_client_proxies: Optional[Dict | str], optional
+        :param deepseek_base_url: DeepSeek base URL to be use, defaults to None
+        :type deepseek_base_url: Optional[str], optional
+        :param xai_base_url: XAI base URL to be use, defaults to None
+        :type xai_base_url: Optional[str], optional
+        :param sarvam_base_url: Sarvam base URL to be use, defaults to "https://api.sarvam.ai/v1"
+        :type sarvam_base_url: Optional[str], optional
+        :param lmstudio_base_url: LM Studio base URL to be use, defaults to "http://localhost:1234/v1"
+        :type lmstudio_base_url: Optional[str], optional
+        :param lmstudio_response_format: LM Studio response format to be use, defaults to None
+        :type lmstudio_response_format: Optional[Dict], optional
+        :param vllm_base_url: vLLM base URL to be use, defaults to "http://localhost:8000/v1"
+        :type vllm_base_url: Optional[str], optional
         """
-<<<<<<< HEAD
-        self.model = model
-        self.temperature = temperature
-        self.api_key = api_key
-        self.max_tokens = max_tokens
-=======
 
         # Environment variable support with priority: explicit params > env vars > defaults
         self.model = model if model is not None else os.getenv("OPENAI_MODEL", "gpt-4o-mini")
         self.temperature = temperature if temperature != 0.1 else float(os.getenv("OPENAI_TEMPERATURE", "0.1"))
         self.api_key = api_key if api_key is not None else os.getenv("OPENAI_API_KEY")
         self.max_tokens = max_tokens if max_tokens != 2000 else int(os.getenv("OPENAI_MAX_TOKENS", "2000"))
->>>>>>> eea2d144
         self.top_p = top_p
         self.top_k = top_k
         self.enable_vision = enable_vision
         self.vision_details = vision_details
-<<<<<<< HEAD
-        self.http_client = httpx.Client(proxies=http_client_proxies) if http_client_proxies else None
-=======
 
         # AzureOpenAI specific
         self.http_client = httpx.Client(proxies=http_client_proxies) if http_client_proxies else None
@@ -113,5 +155,4 @@
         # AWS Bedrock specific
         self.aws_access_key_id = aws_access_key_id
         self.aws_secret_access_key = aws_secret_access_key
-        self.aws_region = aws_region
->>>>>>> eea2d144
+        self.aws_region = aws_region