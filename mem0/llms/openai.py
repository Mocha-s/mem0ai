import json
import logging
import os
from typing import Dict, List, Optional, Union

from openai import OpenAI

from mem0.configs.llms.base import BaseLlmConfig
from mem0.configs.llms.openai import OpenAIConfig
from mem0.llms.base import LLMBase
from mem0.memory.utils import extract_json


class OpenAILLM(LLMBase):
    def __init__(self, config: Optional[Union[BaseLlmConfig, OpenAIConfig, Dict]] = None):
        # Convert to OpenAIConfig if needed
        if config is None:
            config = OpenAIConfig()
        elif isinstance(config, dict):
            config = OpenAIConfig(**config)
        elif isinstance(config, BaseLlmConfig) and not isinstance(config, OpenAIConfig):
            # Convert BaseLlmConfig to OpenAIConfig
            config = OpenAIConfig(
                model=config.model,
                temperature=config.temperature,
                api_key=config.api_key,
                max_tokens=config.max_tokens,
                top_p=config.top_p,
                top_k=config.top_k,
                enable_vision=config.enable_vision,
                vision_details=config.vision_details,
                http_client_proxies=config.http_client,
            )

        super().__init__(config)

        # Configuration now handles environment variables, so we use config values directly
        # The model default is already set in BaseLlmConfig (gpt-4o-mini)

        if os.environ.get("OPENROUTER_API_KEY"):  # Use OpenRouter
            self.client = OpenAI(
                api_key=os.environ.get("OPENROUTER_API_KEY"),
                base_url=self.config.openrouter_base_url
                or os.getenv("OPENROUTER_API_BASE")
                or "https://openrouter.ai/api/v1",
            )
        else:
<<<<<<< HEAD
            api_key = self.config.api_key or os.getenv("OPENAI_API_KEY")
            base_url = self.config.openai_base_url or os.getenv("OPENAI_BASE_URL") or "https://api.openai.com/v1"
=======
            # Use configuration values which already handle environment variables
            api_key = self.config.api_key
            base_url = self.config.openai_base_url

            # Deprecation warning for old environment variable (only if not using new one)
            if os.environ.get("OPENAI_API_BASE") and not os.environ.get("OPENAI_BASE_URL"):
                warnings.warn(
                    "The environment variable 'OPENAI_API_BASE' is deprecated and will be removed in the 0.1.80. "
                    "Please use 'OPENAI_BASE_URL' instead.",
                    DeprecationWarning,
                )
>>>>>>> eea2d144

            self.client = OpenAI(api_key=api_key, base_url=base_url)

        # Validate connection if API key is provided
        if self.config.api_key:
            self._validate_connection()

    def _validate_connection(self):
        """Validate the connection to the API endpoint"""
        try:
            # Try to list models to validate connection
            # This is a lightweight operation that verifies API key and endpoint
            self.client.models.list()
        except Exception as e:
            # Log warning but don't fail initialization
            warnings.warn(
                f"Failed to validate connection to {self.config.openai_base_url}: {e}. "
                "This may indicate an invalid API key or unreachable endpoint.",
                UserWarning
            )

    def _parse_response(self, response, tools):
        """
        Process the response based on whether tools are used or not.

        Args:
            response: The raw response from API.
            tools: The list of tools provided in the request.

        Returns:
            str or dict: The processed response.
        """
        if tools:
            processed_response = {
                "content": response.choices[0].message.content,
                "tool_calls": [],
            }

            if response.choices[0].message.tool_calls:
                for tool_call in response.choices[0].message.tool_calls:
                    try:
                        arguments_str = extract_json(tool_call.function.arguments)
                        parsed_arguments = json.loads(arguments_str)
                        processed_response["tool_calls"].append(
                            {
                                "name": tool_call.function.name,
                                "arguments": parsed_arguments,
                            }
                        )
                    except json.JSONDecodeError as e:
                        logging.warning(f"JSON解析失败，跳过此工具调用: {e}")
                        logging.warning(f"原始参数: {tool_call.function.arguments}")
                        # 尝试使用原始字符串作为fallback
                        try:
                            processed_response["tool_calls"].append(
                                {
                                    "name": tool_call.function.name,
                                    "arguments": {"raw_content": tool_call.function.arguments},
                                }
                            )
                        except Exception:
                            # 如果仍然失败，跳过这个工具调用
                            continue

            return processed_response
        else:
            return response.choices[0].message.content

    def generate_response(
        self,
        messages: List[Dict[str, str]],
        response_format=None,
        tools: Optional[List[Dict]] = None,
        tool_choice: str = "auto",
        **kwargs,
    ):
        """
        Generate a JSON response based on the given messages using OpenAI.

        Args:
            messages (list): List of message dicts containing 'role' and 'content'.
            response_format (str or object, optional): Format of the response. Defaults to "text".
            tools (list, optional): List of tools that the model can call. Defaults to None.
            tool_choice (str, optional): Tool choice method. Defaults to "auto".
            **kwargs: Additional OpenAI-specific parameters.

        Returns:
            json: The generated response.
        """
        params = self._get_supported_params(messages=messages, **kwargs)
        
        params.update({
            "model": self.config.model,
            "messages": messages,
        })

        if os.getenv("OPENROUTER_API_KEY"):
            openrouter_params = {}
            if self.config.models:
                openrouter_params["models"] = self.config.models
                openrouter_params["route"] = self.config.route
                params.pop("model")

            if self.config.site_url and self.config.app_name:
                extra_headers = {
                    "HTTP-Referer": self.config.site_url,
                    "X-Title": self.config.app_name,
                }
                openrouter_params["extra_headers"] = extra_headers

            params.update(**openrouter_params)

        if response_format:
            params["response_format"] = response_format
        if tools:  # TODO: Remove tools if no issues found with new memory addition logic
            params["tools"] = tools
            params["tool_choice"] = tool_choice
        response = self.client.chat.completions.create(**params)
        parsed_response = self._parse_response(response, tools)
        if self.config.response_callback:
            try:
                self.config.response_callback(self, response, params)
            except Exception as e:
                # Log error but don't propagate
                logging.error(f"Error due to callback: {e}")
                pass
        return parsed_response<|MERGE_RESOLUTION|>--- conflicted
+++ resolved
@@ -1,37 +1,18 @@
 import json
 import logging
 import os
-from typing import Dict, List, Optional, Union
+import warnings
+from typing import Dict, List, Optional
 
 from openai import OpenAI
 
 from mem0.configs.llms.base import BaseLlmConfig
-from mem0.configs.llms.openai import OpenAIConfig
 from mem0.llms.base import LLMBase
 from mem0.memory.utils import extract_json
 
 
 class OpenAILLM(LLMBase):
-    def __init__(self, config: Optional[Union[BaseLlmConfig, OpenAIConfig, Dict]] = None):
-        # Convert to OpenAIConfig if needed
-        if config is None:
-            config = OpenAIConfig()
-        elif isinstance(config, dict):
-            config = OpenAIConfig(**config)
-        elif isinstance(config, BaseLlmConfig) and not isinstance(config, OpenAIConfig):
-            # Convert BaseLlmConfig to OpenAIConfig
-            config = OpenAIConfig(
-                model=config.model,
-                temperature=config.temperature,
-                api_key=config.api_key,
-                max_tokens=config.max_tokens,
-                top_p=config.top_p,
-                top_k=config.top_k,
-                enable_vision=config.enable_vision,
-                vision_details=config.vision_details,
-                http_client_proxies=config.http_client,
-            )
-
+    def __init__(self, config: Optional[BaseLlmConfig] = None):
         super().__init__(config)
 
         # Configuration now handles environment variables, so we use config values directly
@@ -45,10 +26,6 @@
                 or "https://openrouter.ai/api/v1",
             )
         else:
-<<<<<<< HEAD
-            api_key = self.config.api_key or os.getenv("OPENAI_API_KEY")
-            base_url = self.config.openai_base_url or os.getenv("OPENAI_BASE_URL") or "https://api.openai.com/v1"
-=======
             # Use configuration values which already handle environment variables
             api_key = self.config.api_key
             base_url = self.config.openai_base_url
@@ -60,7 +37,6 @@
                     "Please use 'OPENAI_BASE_URL' instead.",
                     DeprecationWarning,
                 )
->>>>>>> eea2d144
 
             self.client = OpenAI(api_key=api_key, base_url=base_url)
 
@@ -135,7 +111,6 @@
         response_format=None,
         tools: Optional[List[Dict]] = None,
         tool_choice: str = "auto",
-        **kwargs,
     ):
         """
         Generate a JSON response based on the given messages using OpenAI.
@@ -145,17 +120,17 @@
             response_format (str or object, optional): Format of the response. Defaults to "text".
             tools (list, optional): List of tools that the model can call. Defaults to None.
             tool_choice (str, optional): Tool choice method. Defaults to "auto".
-            **kwargs: Additional OpenAI-specific parameters.
 
         Returns:
             json: The generated response.
         """
-        params = self._get_supported_params(messages=messages, **kwargs)
-        
-        params.update({
+        params = {
             "model": self.config.model,
             "messages": messages,
-        })
+            "temperature": self.config.temperature,
+            "max_tokens": self.config.max_tokens,
+            "top_p": self.config.top_p,
+        }
 
         if os.getenv("OPENROUTER_API_KEY"):
             openrouter_params = {}
@@ -178,13 +153,6 @@
         if tools:  # TODO: Remove tools if no issues found with new memory addition logic
             params["tools"] = tools
             params["tool_choice"] = tool_choice
+
         response = self.client.chat.completions.create(**params)
-        parsed_response = self._parse_response(response, tools)
-        if self.config.response_callback:
-            try:
-                self.config.response_callback(self, response, params)
-            except Exception as e:
-                # Log error but don't propagate
-                logging.error(f"Error due to callback: {e}")
-                pass
-        return parsed_response+        return self._parse_response(response, tools)